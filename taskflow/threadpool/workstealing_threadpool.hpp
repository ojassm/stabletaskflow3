// 2019/03/21 - modified by Tsung-Wei Huang
//  - removed notifier
//  - implemented a new scheduling strategy
//    (a thread will sleep as long as all threads meet the constraints)
// 
// 2019/02/15 - modified by Tsung-Wei Huang
//  - batch to take reference not move
//
// 2019/02/10 - modified by Tsung-Wei Huang
//  - modified WorkStealingThreadpool with notifier
//  - modified the stealing loop
//  - improved the performance
//
// 2019/01/03 - modified by Tsung-Wei Huang
//   - updated the load balancing strategy
//
// 2018/12/24 - modified by Tsung-Wei Huang
//   - refined the work balancing strategy 
//
// 2018/12/06 - modified by Tsung-Wei Huang
//   - refactored the code
//   - added load balancing strategy
//   - removed the storage alignment in WorkStealingQueue
//
// 2018/12/03 - created by Tsung-Wei Huang
//   - added WorkStealingQueue class

#pragma once

#include <iostream>
#include <vector>
#include <cstdlib>
#include <cstdio>
#include <atomic>
#include <memory>
#include <deque>
#include <optional>
#include <thread>
#include <algorithm>
#include <set>
#include <numeric>
#include <cassert>
#include "notifier.hpp"

namespace tf {

/**
@class: WorkStealingQueue

@tparam T data type

@brief Lock-free unbounded single-producer multiple-consumer queue.

This class implements the work stealing queue described in the paper, 
"Dynamic Circular Work-stealing Deque," SPAA, 2015.
Only the queue owner can perform pop and push operations,
while others can steal data from the queue.
*/
template <typename T>
class WorkStealingQueue {

  //constexpr static int64_t cacheline_size = 64;

  //using storage_type = std::aligned_storage_t<sizeof(T), cacheline_size>;

  struct Array {

    int64_t C;
    int64_t M;
    //storage_type* S;
    T* S;

    Array(int64_t c) : 
      C {c},
      M {c-1},
      //S {new storage_type[C]} {
      S {new T[static_cast<size_t>(C)]} {
      //for(int64_t i=0; i<C; ++i) {
      //  ::new (std::addressof(S[i])) T();
      //}
    }

    ~Array() {
      //for(int64_t i=0; i<C; ++i) {
      //  reinterpret_cast<T*>(std::addressof(S[i]))->~T();
      //}
      delete [] S;
    }

    int64_t capacity() const noexcept {
      return C;
    }
    
    template <typename O>
    void push(int64_t i, O&& o) noexcept {
      //T* ptr = reinterpret_cast<T*>(std::addressof(S[i & M]));
      //*ptr = std::forward<O>(o); 
      S[i & M] = std::forward<O>(o);
    }

    T pop(int64_t i) noexcept {
      //return *reinterpret_cast<T*>(std::addressof(S[i & M]));
      return S[i & M];
    }

    Array* resize(int64_t b, int64_t t) {
      Array* ptr = new Array {2*C};
      for(int64_t i=t; i!=b; ++i) {
        ptr->push(i, pop(i));
      }
      return ptr;
    }

  };

  std::atomic<int64_t> _top;
  std::atomic<int64_t> _bottom;
  std::atomic<Array*> _array;
  std::vector<Array*> _garbage;
  //char _padding[cacheline_size];

  public:
    
    /**
    @brief constructs the queue with a given capacity

    @param capacity the capacity of the queue (must be power of 2)
    */
    WorkStealingQueue(int64_t capacity = 4096);

    /**
    @brief destructs the queue
    */
    ~WorkStealingQueue();
    
    /**
    @brief queries if the queue is empty at the time of this call
    */
    bool empty() const noexcept;
    
    /**
    @brief queries the number of items at the time of this call
    */
    int64_t size() const noexcept;

    /**
    @brief queries the capacity of the queue
    */
    int64_t capacity() const noexcept;
    
    /**
    @brief inserts an item to the queue

    Only the owner thread can insert an item to the queue. 
    The operation can trigger the queue to resize its capacity 
    if more space is required.

    @tparam O data type 

    @param item the item to perfect-forward to the queue
    */
    template <typename O>
    void push(O&& item);
    
    /**
    @brief pops out an item from the queue

    Only the owner thread can pop out an item from the queue. 
    The return can be a @std_nullopt if this operation failed (not necessary empty).
    */
    std::optional<T> pop();

    /**
    @brief steals an item from the queue

    Any threads can try to steal an item from the queue.
    The return can be a @std_nullopt if this operation failed (not necessary empty).
    */
    std::optional<T> steal();
};

// Constructor
template <typename T>
WorkStealingQueue<T>::WorkStealingQueue(int64_t c) {
  assert(c && (!(c & (c-1))));
  _top.store(0, std::memory_order_relaxed);
  _bottom.store(0, std::memory_order_relaxed);
  _array.store(new Array{c}, std::memory_order_relaxed);
  _garbage.reserve(32);
}

// Destructor
template <typename T>
WorkStealingQueue<T>::~WorkStealingQueue() {
  for(auto a : _garbage) {
    delete a;
  }
  delete _array.load();
}
  
// Function: empty
template <typename T>
bool WorkStealingQueue<T>::empty() const noexcept {
  int64_t b = _bottom.load(std::memory_order_relaxed);
  int64_t t = _top.load(std::memory_order_relaxed);
  return b <= t;
}

// Function: size
template <typename T>
int64_t WorkStealingQueue<T>::size() const noexcept {
  int64_t b = _bottom.load(std::memory_order_relaxed);
  int64_t t = _top.load(std::memory_order_relaxed);
  return b - t;
}

// Function: push
template <typename T>
template <typename O>
void WorkStealingQueue<T>::push(O&& o) {
  int64_t b = _bottom.load(std::memory_order_relaxed);
  int64_t t = _top.load(std::memory_order_acquire);
  Array* a = _array.load(std::memory_order_relaxed);

  // queue is full
  if(a->capacity() - 1 < (b - t)) {
    Array* tmp = a->resize(b, t);
    _garbage.push_back(a);
    std::swap(a, tmp);
    _array.store(a, std::memory_order_relaxed);
  }

  a->push(b, std::forward<O>(o));
  std::atomic_thread_fence(std::memory_order_release);
  _bottom.store(b + 1, std::memory_order_relaxed);
}

// Function: pop
template <typename T>
std::optional<T> WorkStealingQueue<T>::pop() {
  int64_t b = _bottom.load(std::memory_order_relaxed) - 1;
  Array* a = _array.load(std::memory_order_relaxed);
  _bottom.store(b, std::memory_order_relaxed);
  std::atomic_thread_fence(std::memory_order_seq_cst);
  int64_t t = _top.load(std::memory_order_relaxed);

  std::optional<T> item;

  if(t <= b) {
    item = a->pop(b);
    if(t == b) {
      // the last item just got stolen
      if(!_top.compare_exchange_strong(t, t+1, 
                                       std::memory_order_seq_cst, 
                                       std::memory_order_relaxed)) {
        item = std::nullopt;
      }
      _bottom.store(b + 1, std::memory_order_relaxed);
    }
  }
  else {
    _bottom.store(b + 1, std::memory_order_relaxed);
  }

  return item;
}

// Function: steal
template <typename T>
std::optional<T> WorkStealingQueue<T>::steal() {
  int64_t t = _top.load(std::memory_order_acquire);
  std::atomic_thread_fence(std::memory_order_seq_cst);
  int64_t b = _bottom.load(std::memory_order_acquire);
  
  std::optional<T> item;

  if(t < b) {
    Array* a = _array.load(std::memory_order_consume);
    item = a->pop(t);
    if(!_top.compare_exchange_strong(t, t+1,
                                     std::memory_order_seq_cst,
                                     std::memory_order_relaxed)) {
      return std::nullopt;
    }
  }

  return item;
}

// Function: capacity
template <typename T>
int64_t WorkStealingQueue<T>::capacity() const noexcept {
  return _array.load(std::memory_order_relaxed)->capacity();
}

// ----------------------------------------------------------------------------

/** 
@class: WorkStealingThreadpool

@brief Executor that implements an efficient work stealing algorithm.

@tparam Closure closure type
*/
template <typename Closure>
class WorkStealingThreadpool {
    
  struct Worker {
    WorkStealingQueue<Closure> queue;
    std::optional<Closure> cache;
    bool exit {false};
    uint64_t seed;
    unsigned last_victim;
  };
    
  struct PerThread {
    WorkStealingThreadpool* pool {nullptr}; 
    int thread_id {-1};
  };

  struct Barrier {
    std::atomic<unsigned> count {0};
    void set_active(bool active) { active ? ++count : --count; }
    bool synchronized() const { return count == 0; }
  };
  
  public:
    
    /**
    @brief constructs the executor with a given number of worker threads

    @param N the number of worker threads
    */
    explicit WorkStealingThreadpool(unsigned N);

    /**
    @brief destructs the executor

    Destructing the executor will immediately force all worker threads to stop.
    The executor does not guarantee all tasks to finish upon destruction.
    */
    ~WorkStealingThreadpool();
    
    /**
    @brief queries the number of worker threads
    */
    size_t num_workers() const;
    
    /**
    @brief queries if the caller is the owner of the executor
    */
    bool is_owner() const;
    
    /**
    @brief constructs the closure in place in the executor

    @tparam ArgsT... argument parameter pack

    @param args... arguments to forward to the constructor of the closure
    */
    template <typename... ArgsT>
    void emplace(ArgsT&&... args);
    
    /**
    @brief moves a batch of closures to the executor

    @param closures a vector of closures
    */
    void batch(std::vector<Closure>& closures);

  private:
    
    const std::thread::id _owner {std::this_thread::get_id()};

    std::mutex _mutex;

    //std::condition_variable _cv;

    std::vector<Worker> _workers;
    std::vector<Notifier::Waiter> _waiters;
    std::vector<std::thread> _threads;

    WorkStealingQueue<Closure> _queue;
    
    Notifier _notifier;

    //Barrier _barrier;
    std::atomic<bool> spinning_ {false};
    
    void _spawn(unsigned);
    void _balance_load(unsigned);

    unsigned _randomize(uint64_t&) const;
    unsigned _fast_modulo(unsigned, unsigned) const;
    unsigned _find_victim(unsigned) const;
    
    PerThread& _per_thread() const;

    std::optional<Closure> _steal(unsigned);
};

// Constructor
template <typename Closure>
WorkStealingThreadpool<Closure>::WorkStealingThreadpool(unsigned N) : 
  _workers {N},
  _waiters {N},
  _notifier {_waiters} {
  _spawn(N);
}

// Destructor
template <typename Closure>
WorkStealingThreadpool<Closure>::~WorkStealingThreadpool() {

  {
    std::scoped_lock lock(_mutex);
    for(auto& w : _workers){
      w.exit = true;
    }
  } 
  
  _notifier.notify(true);

  for(auto& t : _threads){
    t.join();
  } 

}

// Function: _per_thread
template <typename Closure>
typename WorkStealingThreadpool<Closure>::PerThread& 
WorkStealingThreadpool<Closure>::_per_thread() const {
  thread_local PerThread pt;
  return pt;
}

// Function: _randomize
template <typename Closure>
unsigned WorkStealingThreadpool<Closure>::_randomize(uint64_t& state) const {
  uint64_t current = state;
  state = current * 6364136223846793005ULL + 0xda3e39cb94b95bdbULL;
  // Generate the random output (using the PCG-XSH-RS scheme)
  return static_cast<unsigned>((current ^ (current >> 22)) >> (22 + (current >> 61)));
}

// http://lemire.me/blog/2016/06/27/a-fast-alternative-to-the-modulo-reduction/
template <typename Closure>
unsigned WorkStealingThreadpool<Closure>::_fast_modulo(unsigned x, unsigned N) const {
  return ((uint64_t) x * (uint64_t) N) >> 32;
}

// Procedure: _spawn
template <typename Closure>
void WorkStealingThreadpool<Closure>::_spawn(unsigned N) {
  
  // Lock to synchronize all workers before creating _worker_mapss
  for(unsigned i=0; i<N; ++i) {
    _threads.emplace_back([this, i, N] () -> void {

      PerThread& pt = _per_thread();  
      pt.pool = this;
      pt.thread_id = i;
    
      auto& worker = _workers[i];
      auto& waiter = _waiters[i];

      worker.seed = std::hash<std::thread::id>()(std::this_thread::get_id());
      worker.last_victim = i;

      std::optional<Closure> t;

      bool commit = false;

      while(!worker.exit) {
        
        // try to get a task from my queue
        if(t = worker.queue.pop(); t) {
          goto run_task;
        }
        
        // try to steal a task from others
        steal_task:
        
        if(t = _steal(i); t) {
          goto run_task;
        }
        
        // leave one thread to spin
        assert(!t);

        if(!spinning_ && !spinning_.exchange(true)) {
          while (!t) {
            if(auto victim = _find_victim(i); victim == N) {
              break;
            }
            else {
              worker.last_victim = victim;
              t = _steal(i);
            }
          }
          spinning_ = false;
          if(t) {
            if(_find_victim(i) != N) {
              _notifier.notify(false);
            }
            goto run_task;
          }
        }
        
        // wait for more tasks
        assert(!t);
        if(auto victim = _find_victim(i); victim == N) {
        
          commit = true;
          _notifier.prepare_wait(&waiter); 

          // reliable check again
          {
            std::scoped_lock lock(_mutex);
            if(worker.exit) {
              commit = false;
            }
            else {
              if(!_queue.empty()) {
                commit = false;
                t = _queue.pop();
              }
            }
          }

          if(commit) {
            _notifier.commit_wait(&waiter);
          }
          else {
            _notifier.cancel_wait(&waiter);
          }
        }
        else {
          worker.last_victim = victim;
          goto steal_task;
        }
        
        // execute the tasks.
        run_task:
        
        while(t) {
          (*t)();
          if(worker.cache) {
            t = std::move(worker.cache);
            worker.cache = std::nullopt;
          }
          else {
            t = worker.queue.pop();
          }
        }

      }
      
      //_barrier.set_active(true);

      /*while(!worker.exit) {

        run_task:

        assert(1 <= _barrier.count && _barrier.count <= N);
        
        // pop task from myself
        while(t) {
          (*t)();
          if(worker.cache) {
            t = std::move(worker.cache);
            worker.cache = std::nullopt;
          }
          else {
            t = worker.queue.pop();
          }
        }
        
        _barrier.set_active(false);

        // steal
        while(t == std::nullopt) {

          // speculative check
          if(auto victim = _find_victim(i); victim != N) {
            worker.last_victim = victim;
            _barrier.set_active(true);
            if(t = _steal(i); !t) {
              _barrier.set_active(false);
            }
            else goto run_task;
          }

          // reliable check
          if(_barrier.synchronized()) {
            std::unique_lock lock(_mutex);
            if(!worker.exit) {
              if(!_queue.empty()) {
                _barrier.set_active(true);
                t = _queue.pop();
                goto run_task;
              }
              else {
                _cv.wait(lock);
              }
            }
            else break;
          }

        }

      } // End of while ------------------------------------------------------  */

    });     
  }
}

// Function: is_owner
template <typename Closure>
bool WorkStealingThreadpool<Closure>::is_owner() const {
  return std::this_thread::get_id() == _owner;
}

// Function: num_workers
template <typename Closure>
size_t WorkStealingThreadpool<Closure>::num_workers() const { 
  return _workers.size();  
}

// Procedure: _balance_load
template <typename Closure>
void WorkStealingThreadpool<Closure>::_balance_load(unsigned me) {

  auto n = _workers[me].queue.size();

  // return if no idler - this might not be the right value
  // but it doesn't affect the correctness
  if(n <= 4) {
    return;
  }

  // try with probability 1/n
  if(_fast_modulo(_randomize(_workers[me].seed), n) == 0) {
    _notifier.notify(false);
  }
}

// Function: _non_empty_queue
template <typename Closure>
unsigned WorkStealingThreadpool<Closure>::_find_victim(unsigned thief) const {

  assert(_workers[thief].queue.empty());

  if(!_workers[thief].exit) {
    // try stealing a task from other workers
    for(unsigned victim=0; victim<_workers.size(); ++victim){
      if((thief == victim && !_queue.empty()) ||
         (thief != victim && !_workers[victim].queue.empty())) {
        return victim;
      }
    }
  }

  return _workers.size();
}

// Function: _steal
template <typename Closure>
std::optional<Closure> WorkStealingThreadpool<Closure>::_steal(unsigned thief) {
  
  assert(_workers[thief].queue.empty());
        
  std::optional<Closure> task;
    
  unsigned victim = _workers[thief].last_victim;
  
  // try stealing a task from other workers
  for(unsigned i=0; i<_workers.size() && !_workers[thief].exit; i++){

    task = victim == thief ? _queue.steal() : _workers[victim].queue.steal();

    if(task) {
      _workers[thief].last_victim = victim;
      return task;
    }

    if(++victim; victim == _workers.size()){
      victim = 0;
    }
  }
  
  //std::this_thread::yield();

  return std::nullopt; 
}

// Procedure: emplace
template <typename Closure>
template <typename... ArgsT>
void WorkStealingThreadpool<Closure>::emplace(ArgsT&&... args){
  
  //no worker thread available
  if(num_workers() == 0){
    Closure{std::forward<ArgsT>(args)...}();
    return;
  }

  auto& pt = _per_thread();
  
  // caller is a worker to this pool
  if(pt.pool == this) {
    if(!_workers[pt.thread_id].cache) {
      _workers[pt.thread_id].cache.emplace(std::forward<ArgsT>(args)...);
      return;
    }
    else {
      _workers[pt.thread_id].queue.push(Closure{std::forward<ArgsT>(args)...});
      // All are busy
      return;
    }
  }
  // other threads
  else {
    std::scoped_lock lock(_mutex);
    _queue.push(Closure{std::forward<ArgsT>(args)...});
  }

  _notifier.notify(false);
}

// Procedure: batch
template <typename Closure>
void WorkStealingThreadpool<Closure>::batch(std::vector<Closure>& tasks) {

  if(tasks.empty()) {
    return;
  }

  //no worker thread available
  if(num_workers() == 0){
    for(auto &t: tasks){
      t();
    }
    return;
  }

  auto& pt = _per_thread();

  if(pt.pool == this) {
    
    size_t i = 0;

    if(!_workers[pt.thread_id].cache) {
      _workers[pt.thread_id].cache = std::move(tasks[i++]);
    }

    for(; i<tasks.size(); ++i) {
      _workers[pt.thread_id].queue.push(std::move(tasks[i]));
<<<<<<< HEAD
      _notifier.notify(false);
=======
      // All are busy
      //_cv.notify_one();
>>>>>>> 80ecb3a5
    }

    return;
  }
  
  {
    std::scoped_lock lock(_mutex);

    for(size_t k=0; k<tasks.size(); ++k) {
      _queue.push(std::move(tasks[k]));
      _notifier.notify(false);
    }
  }

} 

}  // end of namespace tf. ---------------------------------------------------




<|MERGE_RESOLUTION|>--- conflicted
+++ resolved
@@ -757,12 +757,7 @@
 
     for(; i<tasks.size(); ++i) {
       _workers[pt.thread_id].queue.push(std::move(tasks[i]));
-<<<<<<< HEAD
       _notifier.notify(false);
-=======
-      // All are busy
-      //_cv.notify_one();
->>>>>>> 80ecb3a5
     }
 
     return;
